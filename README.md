--- conflicted
+++ resolved
@@ -320,7 +320,6 @@
 $ fasterq-dump ./SRR6425163.1 --split-files --include-technical -O ./SRR6425163        # fasterq-dump does not have gzip option
 ```
 
-<<<<<<< HEAD
 ## Use cases
 `ffq` facilitates the acquisition of publicly available sequencing data to help answer relevant research questions. 
 
@@ -400,10 +399,6 @@
 
 ## Caveats and limitations
 `ffq` relies on the information provided by the different APIs it uses to retrieve metadata (hosted by ENA, NCBI, ENCODE, etc). Therefore, returning consistent and accurate metadata is dependent on the accuracy and consistency of such databases. Unfortunately, we have observed instances where some APIs are updated without notice. This leads to unconsistent metadata retrieval by ffq that cannot be solved on our end.
-=======
-## Caveats and limitations
-`ffq` relies on the information provided by the different APIs it uses to retrieve metadata (hosted by ENA, ncbi, Encode, etc). Therefore, returning consistent and accurate metadata is dependent on the accuracy and consistency of such databases. Unfortunately, we have observed instances where some APIs are updated without notice. This leads to unconsistent metadata retrieval by ffq that cannot be solved on our end.
->>>>>>> 98428522
 
 For example, as of May 29th, the command:
 ```bash
@@ -422,23 +417,15 @@
 ```
 
 On June 1st, we detected an error in one of ffq’s tests. Running the same command led to the following output:
-<<<<<<< HEAD
-
-=======
->>>>>>> 98428522
+
 ```json
 []
 ```
 
-<<<<<<< HEAD
 Investigating this issue, we discovered that the output of the eutil’s efetch tool had changed (for a comparison, compare files `SRR6835844_altlinks_old.txt` and `SRR6835844_altlinks_new.txt` contained in `tests/fixtures`). In the new output, ncbi hosted links were no longer provided. This affects a large number of accessions, not only SRR6835844. We have updated our tests accordingly and will continue to monitor the situation.
 
 ## Naming
 `ffq` is short for FetchFastQ.
-
-=======
-Investigating this issue, we discovered that the output of the eutil’s efetch tool had changed (for a comparison, compare files `SRR6835844_old.xml` and `SRR6835844_new.xml` contained in `tests/fixtures`). In the new output, ncbi hosted links were no longer provided. This affects a large number of accessions, not only SRR6835844. We have updated our tests accordingly and will continue to monitor the situation.
->>>>>>> 98428522
 
 # Cite
 ```
