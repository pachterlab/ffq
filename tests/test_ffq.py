--- conflicted
+++ resolved
@@ -93,124 +93,6 @@
                 }
             }, ffq.parse_run(soup))
 
-<<<<<<< HEAD
-#     def test_parse_run_bam(self):
-#         with open(self.run2_path, 'r') as f:
-#             soup = BeautifulSoup(f.read(), 'xml')
-#         self.maxDiff = None
-#         self.assertEqual({
-#             'accession':
-#                 'SRR6835844',
-#             'attributes': {
-#                 'ENA-BASE-COUNT': 12398988240,
-#                 'ENA-FIRST-PUBLIC': '2018-03-30',
-#                 'ENA-LAST-UPDATE': '2018-03-30',
-#                 'ENA-SPOT-COUNT': 137766536,
-#                 'assembly': 'mm10',
-#                 'dangling_references': 'treat_as_unmapped'
-#             },
-#             'experiment':
-#                 'SRX3791763',
-#             'files': {
-#                 "ftp": [{
-#                     "accession":
-#                         "SRR6835844",
-#                     "filename":
-#                         "10X_P4_0.bam",
-#                     "filetype":
-#                         "bam",
-#                     "filesize":
-#                         17093057664,
-#                     "filenumber":
-#                         1,
-#                     "md5":
-#                         "5355fe6a07155026085ce46631268ab1",
-#                     "urltype":
-#                         "ftp",
-#                     "url":
-#                         "ftp://ftp.sra.ebi.ac.uk/vol1/SRA653/SRA653146/bam/10X_P4_0.bam",
-#                 }],
-#                 "aws": [{
-#                     "accession":
-#                         "SRR6835844",
-#                     "filename":
-#                         "10X_P4_0.bam.1",
-#                     "filetype":
-#                         "bam",
-#                     "filesize":
-#                         None,
-#                     "filenumber":
-#                         1,
-#                     "md5":
-#                         None,
-#                     "urltype":
-#                         "aws",
-#                     "url":
-#                         "https://sra-pub-src-1.s3.amazonaws.com/SRR6835844/10X_P4_0.bam.1"
-#                 }, {
-#                     'accession':
-#                         'SRR6835844',
-#                     'filename':
-#                         'SRR6835844',
-#                     'filenumber':
-#                         1,
-#                     'filesize':
-#                         None,
-#                     'filetype':
-#                         'sra',
-#                     'md5':
-#                         None,
-#                     'url':
-#                         'https://sra-pub-run-odp.s3.amazonaws.com/sra/SRR6835844/SRR6835844',
-#                     'urltype':
-#                         'aws'
-#                 }],
-#                 "gcp": [{
-#                     "accession": "SRR6835844",
-#                     "filename": "10X_P4_0.bam.1",
-#                     "filetype": "bam",
-#                     "filesize": None,
-#                     "filenumber": 1,
-#                     "md5": None,
-#                     "urltype": "gcp",
-#                     "url": "gs://sra-pub-src-1/SRR6835844/10X_P4_0.bam.1"
-#                 }, {
-#                     'accession': 'SRR6835844',
-#                     'filename': 'SRR6835844.1',
-#                     'filenumber': 1,
-#                     'filesize': None,
-#                     'filetype': 'sra',
-#                     'md5': None,
-#                     'url': 'gs://sra-pub-crun-7/SRR6835844/SRR6835844.1',
-#                     'urltype': 'gcp'
-#                 }],
-#                 "ncbi": [{
-#                     "accession":
-#                         "SRR6835844",
-#                     "filename":
-#                         "SRR6835844.1",
-#                     "filetype":
-#                         "sra",
-#                     "filesize":
-#                         None,
-#                     "filenumber":
-#                         1,
-#                     "md5":
-#                         None,
-#                     "urltype":
-#                         "ncbi",
-#                     "url":
-#                         "https://sra-downloadb.be-md.ncbi.nlm.nih.gov/sos2/sra-pub-run-13/SRR6835844/SRR6835844.1"
-#                 }]
-#             },
-#             'sample':
-#                 'SRS3044236',
-#             'study':
-#                 'SRP131661',
-#             'title':
-#                 'Illumina NovaSeq 6000 sequencing; GSM3040890: library 10X_P4_0; Mus musculus; RNA-Seq'
-#         }, ffq.parse_run(soup))
-=======
     def test_parse_run_bam(self):
         with open(self.run2_path, 'r') as f:
             soup = BeautifulSoup(f.read(), 'xml')
@@ -310,7 +192,6 @@
             'title':
                 'Illumina NovaSeq 6000 sequencing; GSM3040890: library 10X_P4_0; Mus musculus; RNA-Seq'
         }, ffq.parse_run(soup))
->>>>>>> 1d77aeaa
 
     def test_parse_sample(self):
         with open(self.sample_path, 'r') as f:
@@ -333,204 +214,6 @@
             'experiments': 'SRX5234128'
         }, ffq.parse_sample(soup))
 
-<<<<<<< HEAD
-#     def test_parse_experiment_with_run(self):
-#         with open(self.experiment_path, 'r') as f:
-#             soup = BeautifulSoup(f.read(), 'xml')
-#         self.maxDiff = None
-#         self.assertEqual(
-#             {
-#                 "accession":
-#                     "SRX5234128",
-#                 "title":
-#                     "Illumina HiSeq 4000 paired end sequencing; GSM3557675: old_Dropseq_1; Mus musculus; RNA-Seq",
-#                 "platform":
-#                     "ILLUMINA",
-#                 "instrument":
-#                     "Illumina HiSeq 4000",
-#                 "runs": {
-#                     "SRR8426358": {
-#                         "accession":
-#                             "SRR8426358",
-#                         "experiment":
-#                             "SRX5234128",
-#                         "study":
-#                             "SRP178136",
-#                         "sample":
-#                             "SRS4237519",
-#                         "title":
-#                             "Illumina HiSeq 4000 paired end sequencing; GSM3557675: old_Dropseq_1; Mus musculus; RNA-Seq",  # noqa
-#                         "attributes": {
-#                             "ENA-SPOT-COUNT": 109256158,
-#                             "ENA-BASE-COUNT": 21984096610,
-#                             "ENA-FIRST-PUBLIC": "2019-01-27",
-#                             "ENA-LAST-UPDATE": "2019-01-27"
-#                         },
-#                         "files": {
-#                             "ftp": [{
-#                                 "accession":
-#                                     "SRR8426358",
-#                                 "filename":
-#                                     "SRR8426358_1.fastq.gz",
-#                                 "filetype":
-#                                     "fastq",
-#                                 "filesize":
-#                                     5507959060,
-#                                 "filenumber":
-#                                     1,
-#                                 "md5":
-#                                     "be7e88cf6f6fd90f1b1170f1cb367123",
-#                                 "urltype":
-#                                     "ftp",
-#                                 "url":
-#                                     "ftp://ftp.sra.ebi.ac.uk/vol1/fastq/SRR842/008/SRR8426358/SRR8426358_1.fastq.gz",
-#                             }, {
-#                                 "accession":
-#                                     "SRR8426358",
-#                                 "filename":
-#                                     "SRR8426358_2.fastq.gz",
-#                                 "filetype":
-#                                     "fastq",
-#                                 "filesize":
-#                                     7194107512,
-#                                 "filenumber":
-#                                     2,
-#                                 "md5":
-#                                     "2124da22644d876c4caa92ffd9e2402e",
-#                                 "urltype":
-#                                     "ftp",
-#                                 "url":
-#                                     "ftp://ftp.sra.ebi.ac.uk/vol1/fastq/SRR842/008/SRR8426358/SRR8426358_2.fastq.gz",
-#                             }],
-#                             "aws": [{
-#                                 "accession":
-#                                     "SRR8426358",
-#                                 "filename":
-#                                     "MUC3838_S49_L003_R1_001.fastq.gz",
-#                                 "filetype":
-#                                     "fastq",
-#                                 "filesize":
-#                                     None,
-#                                 "filenumber":
-#                                     1,
-#                                 "md5":
-#                                     None,
-#                                 "urltype":
-#                                     "aws",
-#                                 "url":
-#                                     "s3://sra-pub-src-3/SRR8426358/MUC3838_S49_L003_R1_001.fastq.gz"
-#                             }, {
-#                                 "accession":
-#                                     "SRR8426358",
-#                                 "filename":
-#                                     "MUC3838_S49_L003_R2_001.fastq.gz",
-#                                 "filetype":
-#                                     "fastq",
-#                                 "filesize":
-#                                     None,
-#                                 "filenumber":
-#                                     2,
-#                                 "md5":
-#                                     None,
-#                                 "urltype":
-#                                     "aws",
-#                                 "url":
-#                                     "s3://sra-pub-src-3/SRR8426358/MUC3838_S49_L003_R2_001.fastq.gz"
-#                             }, {
-#                                 'accession':
-#                                     'SRR8426358',
-#                                 'filename':
-#                                     'SRR8426358',
-#                                 'filenumber':
-#                                     1,
-#                                 'filesize':
-#                                     None,
-#                                 'filetype':
-#                                     'sra',
-#                                 'md5':
-#                                     None,
-#                                 'url':
-#                                     'https://sra-pub-run-odp.s3.amazonaws.com/sra/SRR8426358/SRR8426358',
-#                                 'urltype':
-#                                     'aws'
-#                             }],
-#                             "gcp": [{
-#                                 "accession":
-#                                     "SRR8426358",
-#                                 "filename":
-#                                     "MUC3838_S49_L003_R1_001.fastq.gz",
-#                                 "filetype":
-#                                     "fastq",
-#                                 "filesize":
-#                                     None,
-#                                 "filenumber":
-#                                     1,
-#                                 "md5":
-#                                     None,
-#                                 "urltype":
-#                                     "gcp",
-#                                 "url":
-#                                     "gs://sra-pub-src-3/SRR8426358/MUC3838_S49_L003_R1_001.fastq.gz"
-#                             }, {
-#                                 "accession":
-#                                     "SRR8426358",
-#                                 "filename":
-#                                     "MUC3838_S49_L003_R2_001.fastq.gz",
-#                                 "filetype":
-#                                     "fastq",
-#                                 "filesize":
-#                                     None,
-#                                 "filenumber":
-#                                     2,
-#                                 "md5":
-#                                     None,
-#                                 "urltype":
-#                                     "gcp",
-#                                 "url":
-#                                     "gs://sra-pub-src-3/SRR8426358/MUC3838_S49_L003_R2_001.fastq.gz"
-#                             }, {
-#                                 'accession':
-#                                     'SRR8426358',
-#                                 'filename':
-#                                     'SRR8426358.1',
-#                                 'filenumber':
-#                                     1,
-#                                 'filesize':
-#                                     None,
-#                                 'filetype':
-#                                     'sra',
-#                                 'md5':
-#                                     None,
-#                                 'url':
-#                                     'gs://sra-pub-crun-7/SRR8426358/SRR8426358.1',
-#                                 'urltype':
-#                                     'gcp'
-#                             }],
-#                             "ncbi": [{
-#                                 "accession":
-#                                     "SRR8426358",
-#                                 "filename":
-#                                     "SRR8426358.1",
-#                                 "filetype":
-#                                     "sra",
-#                                 "filesize":
-#                                     None,
-#                                 "filenumber":
-#                                     1,
-#                                 "md5":
-#                                     None,
-#                                 "urltype":
-#                                     "ncbi",
-#                                 "url":
-#                                     "https://sra-downloadb.be-md.ncbi.nlm.nih.gov/sos1/sra-pub-run-2/SRR8426358/SRR8426358.1"  # noqa
-#                             }]
-#                         }
-#                     }
-#                 }
-#             },
-#             ffq.parse_experiment_with_run(soup, 10)
-#         )
-=======
     def test_parse_experiment_with_run(self):
         with open(self.experiment_path, 'r') as f:
             soup = BeautifulSoup(f.read(), 'xml')
@@ -707,7 +390,6 @@
             'title':
                 'HiSeq X Ten paired end sequencing; GSM2905292: BMPa-1; Homo sapiens; RNA-Seq'
         }, ffq.parse_experiment_with_run(soup, 10))
->>>>>>> 1d77aeaa
 
     def test_parse_study(self):
         with open(self.study_path, 'r') as f:
